--- conflicted
+++ resolved
@@ -180,14 +180,10 @@
                 self.comb_filter_indices_dict[comb] = self.comb_filter_indices_dict[previous_comb]
             else:
                 possible_comb_BBs = self._get_possible_BBs_for_comb(comb)
-<<<<<<< HEAD
+                logger.info(f"[Retrosynthesis] Number of possible BBs for {fragment_smiles}: {len(possible_comb_BBs)}")
                 comb_matcher = SubstructureMatcher(
                     possible_comb_BBs, parallelize=self.parallelize, num_cores=self.num_cores
                 )
-=======
-                logger.info(f"[Retrosynthesis] Number of possible BBs for {fragment_smiles}: {len(possible_comb_BBs)}")
-                comb_matcher = SubstructureMatcher(possible_comb_BBs)
->>>>>>> 0e9583b0
                 valid_BBs = comb_matcher.get_substructure_BBs(fragment_smiles)
                 self.fragment_bbs_dict[fragment_smiles_without_indices] = (comb, valid_BBs)
 
