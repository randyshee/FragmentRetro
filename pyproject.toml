[project]
name = "fragment"
version = "0.0.1"
dependencies = [
    "numpy==1.26.4",
    "rdkit==2023.9.3",
    "tqdm==4.67.1",
    "networkx==3.4.2",
    "matplotlib==3.10.0",
    "typing-extensions==4.12.2",
    "tomli>=2.2.1",
<<<<<<< HEAD
    "ipywidgets==8.1.6",
=======
    "ipykernel>=6.29.5",
>>>>>>> c160d0b5
]


[project.optional-dependencies]
dev = [
    "mkdocs==1.6.1",
    "mkdocstrings-python==1.12.2",
    "mkdocs-material==9.5.49",
    "pytest==8.3.4",
    "ruff==0.4.7",
    "mypy==1.13.0",
    "isort==5.13.2",
    "mypy-extensions==1.0.0",
    "pre-commit==4.0.1"
]

[tool.mypy]
strict = true
ignore_missing_imports = true
exclude = ["tests", "src/fragmentation/rBRICS.py"]
disable_error_code = ["unused-ignore"]
[[tool.mypy.overrides]]
module = ["rdkit-stubs.*", "rdkit.*"]
ignore_errors = true

[tool.ruff]
line-length = 120

[tool.logging]
version = 1
disable_existing_loggers = false

[tool.logging.formatters.standard]
format = "%(asctime)s [%(levelname)s] %(name)s: %(message)s"
datefmt = "%Y-%m-%d %H:%M:%S"

[tool.logging.handlers.console]
class = "logging.StreamHandler"
formatter = "standard"
stream = "ext://sys.stdout"

[tool.logging.loggers.fragment]
handlers = ["console"]
propagate = false
level = "INFO"

[tool.logging.loggers.app]
handlers = ["console"]
propagate = false
level = "INFO"<|MERGE_RESOLUTION|>--- conflicted
+++ resolved
@@ -9,11 +9,8 @@
     "matplotlib==3.10.0",
     "typing-extensions==4.12.2",
     "tomli>=2.2.1",
-<<<<<<< HEAD
     "ipywidgets==8.1.6",
-=======
     "ipykernel>=6.29.5",
->>>>>>> c160d0b5
 ]
 
 
